cmake_minimum_required(VERSION 3.0.0)

project(prebuilts LANGUAGES CXX)

string(TOLOWER ${CMAKE_SYSTEM_NAME} SYSTEM_NAME)

set(PREBUILTS_PREFIX ${CMAKE_CURRENT_SOURCE_DIR}/${SYSTEM_NAME})

add_library(prebuilts INTERFACE)
target_include_directories(prebuilts INTERFACE ${PREBUILTS_PREFIX}/include)
include(${CMAKE_CURRENT_SOURCE_DIR}/../vendors/cmake/detect_architecture.cmake)

if(ARCH64)
    set(LIBS_PREFIX ${PREBUILTS_PREFIX}/lib64)
else()
    set(LIBS_PREFIX ${PREBUILTS_PREFIX}/lib32)
endif()

file(GLOB LIBS LIST_DIRECTORIES false ${LIBS_PREFIX}/*)

if(APPLE)
    target_link_libraries(prebuilts INTERFACE ${LIBS})
    target_link_libraries(prebuilts INTERFACE curl)
endif()

if(WIN32)
<<<<<<< HEAD
    target_compile_definitions(prebuilts INTERFACE CURL_STATICLIB)
    target_link_libraries(prebuilts INTERFACE v8_monolith.lib cpr.lib curl.lib z.lib)
    target_link_libraries(prebuilts INTERFACE winmm dbghelp shlwapi ws2_32 crypt32)
=======
    target_link_libraries(prebuilts INTERFACE ${LIBS})
    target_link_libraries(prebuilts INTERFACE winmm dbghelp shlwapi)
>>>>>>> ebbbd3c2
endif()

if(UNIX AND NOT APPLE)
    target_include_directories(prebuilts INTERFACE ${PREBUILTS_PREFIX}/include/c++/v1)
    target_compile_options(prebuilts INTERFACE -nostdinc++)
    target_link_libraries(prebuilts INTERFACE -Wl,--start-group ${LIBS} -Wl,--end-group)
    target_link_libraries(prebuilts INTERFACE -nodefaultlibs m c rt gcc_s dl pthread)
endif()<|MERGE_RESOLUTION|>--- conflicted
+++ resolved
@@ -24,14 +24,9 @@
 endif()
 
 if(WIN32)
-<<<<<<< HEAD
     target_compile_definitions(prebuilts INTERFACE CURL_STATICLIB)
-    target_link_libraries(prebuilts INTERFACE v8_monolith.lib cpr.lib curl.lib z.lib)
+    target_link_libraries(prebuilts INTERFACE ${LIBS})
     target_link_libraries(prebuilts INTERFACE winmm dbghelp shlwapi ws2_32 crypt32)
-=======
-    target_link_libraries(prebuilts INTERFACE ${LIBS})
-    target_link_libraries(prebuilts INTERFACE winmm dbghelp shlwapi)
->>>>>>> ebbbd3c2
 endif()
 
 if(UNIX AND NOT APPLE)
