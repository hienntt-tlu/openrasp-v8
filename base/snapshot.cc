/*
 * Copyright 2017-2019 Baidu Inc.
 *
 * Licensed under the Apache License, Version 2.0 (the "License");
 * you may not use this file except in compliance with the License.
 * You may obtain a copy of the License at
 *
 *     http://www.apache.org/licenses/LICENSE-2.0
 *
 * Unless required by applicable law or agreed to in writing, software
 * distributed under the License is distributed on an "AS IS" BASIS,
 * WITHOUT WARRANTIES OR CONDITIONS OF ANY KIND, either express or implied.
 * See the License for the specific language governing permissions and
 * limitations under the License.
 */

#include <cstdio>
#include "bundle.h"
#include "js/js.h"
<<<<<<< HEAD
#include "flex/flex.h"
#include <cstdio>

namespace openrasp
{
static void log_callback(const v8::FunctionCallbackInfo<v8::Value> &info)
{
    Isolate *isolate = reinterpret_cast<Isolate *>(info.GetIsolate());
    for (int i = 0; i < info.Length(); i++)
    {
        v8::String::Utf8Value message(isolate, info[i]);
        plugin_info(isolate, {*message, static_cast<size_t>(message.length())});
    }
}
static void flex_callback(const v8::FunctionCallbackInfo<v8::Value> &info)
{
    v8::Isolate *isolate = info.GetIsolate();
    if (info.Length() < 2 || 
        !info[0]->IsString() || 
        !info[1]->IsString())
    {
        return;
    }
    v8::String::Utf8Value str(isolate, info[0]);
    v8::String::Utf8Value lexer_mode(isolate, info[1]);
    
    char* input = *str;
    int input_len = str.length();

    flex_token_result token_result = flex_lexing(input, input_len, *lexer_mode);

    int * tokens = token_result.result;
    int length = token_result.result_len;
    v8::Local<v8::Array> arr = v8::Array::New(isolate, (length - 1)/2);
    for (int i = 0; i < length; i += 2)
    {
        v8::Local<v8::Integer> token_start = v8::Integer::New(isolate, *(tokens + i));
        v8::Local<v8::Integer> token_stop = v8::Integer::New(isolate, *(tokens + i + 1));
        auto item = v8::Object::New(isolate);
        item->Set(openrasp::NewV8String(isolate, "start"), token_start);
        item->Set(openrasp::NewV8String(isolate, "stop"), token_stop);
        item->Set(
            openrasp::NewV8String(isolate, "text"),
            openrasp::NewV8String(
                isolate,
                input + *(tokens + i),
                size_t(sizeof(char) * (*(tokens + i + 1) - *(tokens + i) + 1))
            )
        );
        arr->Set(i/2, item);
    }
    free(tokens);
    info.GetReturnValue().Set(arr);
}
intptr_t Snapshot::external_references[3] = {
    reinterpret_cast<intptr_t>(log_callback),
    reinterpret_cast<intptr_t>(flex_callback),
    0};
Snapshot::Snapshot(const char *data, size_t raw_size, uint64_t timestamp)
{
    this->data = data;
    this->raw_size = raw_size;
    this->timestamp = timestamp;
=======

namespace openrasp {
intptr_t Snapshot::external_references[2] = {reinterpret_cast<intptr_t>(log_callback), 0};
Snapshot::Snapshot(const char* data, size_t raw_size, uint64_t timestamp) {
  this->data = data;
  this->raw_size = raw_size;
  this->timestamp = timestamp;
>>>>>>> b349a4c8
}
Snapshot::Snapshot(const std::string& path, uint64_t timestamp) {
  char* buffer = nullptr;
  size_t size;
  std::ifstream file(path, std::ios::in | std::ios::binary);
  if (file) {
    file.seekg(0, std::ios::end);
    size = file.tellg();
    file.seekg(0, std::ios::beg);
    if (size > 0) {
      buffer = new char[size];
      if (!file.read(buffer, size)) {
        delete[] buffer;
        return;
      }
    }
  }
  this->data = buffer;
  this->raw_size = size;
  this->timestamp = timestamp;
}
Snapshot::Snapshot(const std::string& config,
                   const std::vector<PluginFile>& plugin_list,
                   uint64_t timestamp,
                   void* custom_data) {
  v8::SnapshotCreator creator(external_references);
  Isolate* isolate = reinterpret_cast<Isolate*>(creator.GetIsolate());
  IsolateData* data = new IsolateData();
  data->custom_data = custom_data;
  isolate->SetData(data);
#define DEFAULT_STACK_SIZE_IN_KB 1024
  uintptr_t current_stack = reinterpret_cast<uintptr_t>(&current_stack);
  uintptr_t stack_limit = current_stack - (DEFAULT_STACK_SIZE_IN_KB * 1024 / sizeof(uintptr_t));
  stack_limit = stack_limit < current_stack ? stack_limit : sizeof(stack_limit);
  isolate->SetStackLimit(stack_limit);
#undef DEFAULT_STACK_SIZE_IN_KB
<<<<<<< HEAD
    {
        v8::HandleScope handle_scope(isolate);
        v8::Local<v8::Context> context = v8::Context::New(isolate);
        v8::Context::Scope context_scope(context);
        v8::TryCatch try_catch(isolate);
        v8::Local<v8::Object> global = context->Global();
        global->Set(NewV8String(isolate, "global"), global);
        global->Set(NewV8String(isolate, "window"), global);
        v8::Local<v8::Object> v8_stdout = v8::Object::New(isolate);
        v8_stdout->Set(NewV8String(isolate, "write"), v8::Function::New(isolate, log_callback));
        global->Set(NewV8String(isolate, "stdout"), v8_stdout);
        global->Set(NewV8String(isolate, "stderr"), v8_stdout);
        global->Set(NewV8String(isolate, "flex_tokenize"), v8::Function::New(isolate, flex_callback));

        std::vector<PluginFile> internal_js_list = {
            PluginFile{"console.js", {reinterpret_cast<const char *>(console_js), console_js_len}},
            PluginFile{"checkpoint.js", {reinterpret_cast<const char *>(checkpoint_js), checkpoint_js_len}},
            PluginFile{"error.js", {reinterpret_cast<const char *>(error_js), error_js_len}},
            PluginFile{"context.js", {reinterpret_cast<const char *>(context_js), context_js_len}},
            PluginFile{"rasp.js", {reinterpret_cast<const char *>(rasp_js), rasp_js_len}},
        };
        for (auto &js_src : internal_js_list)
        {
            if (isolate->ExecScript(js_src.source, js_src.filename).IsEmpty())
            {
                Exception e(isolate, try_catch);
                plugin_info(isolate, e);
                // no need to continue
                return;
            }
        }
        if (isolate->ExecScript(config, "config.js").IsEmpty())
        {
            Exception e(isolate, try_catch);
            plugin_info(isolate, e);
        }
        for (auto &plugin_src : plugin_list)
        {
            if (isolate->ExecScript("(function(){\n" + plugin_src.source + "\n})()", plugin_src.filename, -1).IsEmpty())
            {
                Exception e(isolate, try_catch);
                plugin_info(isolate, e);
            }
        }
        creator.SetDefaultContext(context);
=======
  {
    v8::HandleScope handle_scope(isolate);
    v8::Local<v8::Context> context = v8::Context::New(isolate);
    v8::Context::Scope context_scope(context);
    v8::TryCatch try_catch(isolate);
    v8::Local<v8::Object> global = context->Global();
    global->Set(NewV8String(isolate, "global"), global);
    global->Set(NewV8String(isolate, "window"), global);
    v8::Local<v8::Function> log = v8::Function::New(isolate, log_callback);
    v8::Local<v8::Object> v8_stdout = v8::Object::New(isolate);
    v8_stdout->Set(NewV8String(isolate, "write"), log);
    global->Set(NewV8String(isolate, "stdout"), v8_stdout);
    global->Set(NewV8String(isolate, "stderr"), v8_stdout);

    // clang-format off
    std::vector<PluginFile> internal_js_list = {
      PluginFile{"console.js", {reinterpret_cast<const char *>(console_js), console_js_len}},
      PluginFile{"checkpoint.js", {reinterpret_cast<const char *>(checkpoint_js), checkpoint_js_len}},
      PluginFile{"error.js", {reinterpret_cast<const char *>(error_js), error_js_len}},
      PluginFile{"context.js", {reinterpret_cast<const char *>(context_js), context_js_len}},
      PluginFile{"sql_tokenize.js", {reinterpret_cast<const char *>(sql_tokenize_js), sql_tokenize_js_len}},
      PluginFile{"cmd_tokenize.js", {reinterpret_cast<const char *>(cmd_tokenize_js), cmd_tokenize_js_len}},
      PluginFile{"rasp.js", {reinterpret_cast<const char *>(rasp_js), rasp_js_len}},
    };
    // clang-format on
    for (auto& js_src : internal_js_list) {
      if (isolate->ExecScript(js_src.source, js_src.filename).IsEmpty()) {
        Exception e(isolate, try_catch);
        plugin_info(isolate, e);
        // no need to continue
        return;
      }
    }
    if (isolate->ExecScript(config, "config.js").IsEmpty()) {
      Exception e(isolate, try_catch);
      plugin_info(isolate, e);
>>>>>>> b349a4c8
    }
    for (auto& plugin_src : plugin_list) {
      if (isolate->ExecScript("(function(){\n" + plugin_src.source + "\n})()", plugin_src.filename, -1).IsEmpty()) {
        Exception e(isolate, try_catch);
        plugin_info(isolate, e);
      }
    }
    creator.SetDefaultContext(context);
  }
  v8::StartupData snapshot = creator.CreateBlob(v8::SnapshotCreator::FunctionCodeHandling::kClear);
  this->data = snapshot.data;
  this->raw_size = snapshot.raw_size;
  this->timestamp = timestamp;
}
Snapshot::~Snapshot() {
  delete[] data;
}
bool Snapshot::Save(const std::string& path) const {
  std::string tmp_path = path + ".tmp";
  std::ofstream file(tmp_path, std::ios::out | std::ios::binary | std::ios::trunc);
  if (file) {
    file.write(data, raw_size);
    file.close();
    if (!static_cast<bool>(file)) {
      return false;
    }
    if (std::rename(tmp_path.c_str(), path.c_str())) {
      return false;
    }
    return true;
  }
  // check errno when return value is false
  return false;
}
}  // namespace openrasp<|MERGE_RESOLUTION|>--- conflicted
+++ resolved
@@ -16,80 +16,53 @@
 
 #include <cstdio>
 #include "bundle.h"
+#include "flex/flex.h"
 #include "js/js.h"
-<<<<<<< HEAD
-#include "flex/flex.h"
-#include <cstdio>
-
-namespace openrasp
-{
-static void log_callback(const v8::FunctionCallbackInfo<v8::Value> &info)
-{
-    Isolate *isolate = reinterpret_cast<Isolate *>(info.GetIsolate());
-    for (int i = 0; i < info.Length(); i++)
-    {
-        v8::String::Utf8Value message(isolate, info[i]);
-        plugin_info(isolate, {*message, static_cast<size_t>(message.length())});
-    }
-}
-static void flex_callback(const v8::FunctionCallbackInfo<v8::Value> &info)
-{
-    v8::Isolate *isolate = info.GetIsolate();
-    if (info.Length() < 2 || 
-        !info[0]->IsString() || 
-        !info[1]->IsString())
-    {
-        return;
-    }
-    v8::String::Utf8Value str(isolate, info[0]);
-    v8::String::Utf8Value lexer_mode(isolate, info[1]);
-    
-    char* input = *str;
-    int input_len = str.length();
-
-    flex_token_result token_result = flex_lexing(input, input_len, *lexer_mode);
-
-    int * tokens = token_result.result;
-    int length = token_result.result_len;
-    v8::Local<v8::Array> arr = v8::Array::New(isolate, (length - 1)/2);
-    for (int i = 0; i < length; i += 2)
-    {
-        v8::Local<v8::Integer> token_start = v8::Integer::New(isolate, *(tokens + i));
-        v8::Local<v8::Integer> token_stop = v8::Integer::New(isolate, *(tokens + i + 1));
-        auto item = v8::Object::New(isolate);
-        item->Set(openrasp::NewV8String(isolate, "start"), token_start);
-        item->Set(openrasp::NewV8String(isolate, "stop"), token_stop);
-        item->Set(
-            openrasp::NewV8String(isolate, "text"),
-            openrasp::NewV8String(
-                isolate,
-                input + *(tokens + i),
-                size_t(sizeof(char) * (*(tokens + i + 1) - *(tokens + i) + 1))
-            )
-        );
-        arr->Set(i/2, item);
-    }
-    free(tokens);
-    info.GetReturnValue().Set(arr);
-}
-intptr_t Snapshot::external_references[3] = {
-    reinterpret_cast<intptr_t>(log_callback),
-    reinterpret_cast<intptr_t>(flex_callback),
-    0};
-Snapshot::Snapshot(const char *data, size_t raw_size, uint64_t timestamp)
-{
-    this->data = data;
-    this->raw_size = raw_size;
-    this->timestamp = timestamp;
-=======
 
 namespace openrasp {
-intptr_t Snapshot::external_references[2] = {reinterpret_cast<intptr_t>(log_callback), 0};
+static void log_callback(const v8::FunctionCallbackInfo<v8::Value>& info) {
+  Isolate* isolate = reinterpret_cast<Isolate*>(info.GetIsolate());
+  for (int i = 0; i < info.Length(); i++) {
+    v8::String::Utf8Value message(isolate, info[i]);
+    plugin_info(isolate, {*message, static_cast<size_t>(message.length())});
+  }
+}
+static void flex_callback(const v8::FunctionCallbackInfo<v8::Value>& info) {
+  v8::Isolate* isolate = info.GetIsolate();
+  if (info.Length() < 2 || !info[0]->IsString() || !info[1]->IsString()) {
+    return;
+  }
+  v8::String::Utf8Value str(isolate, info[0]);
+  v8::String::Utf8Value lexer_mode(isolate, info[1]);
+
+  char* input = *str;
+  int input_len = str.length();
+
+  flex_token_result token_result = flex_lexing(input, input_len, *lexer_mode);
+
+  int* tokens = token_result.result;
+  int length = token_result.result_len;
+  v8::Local<v8::Array> arr = v8::Array::New(isolate, (length - 1) / 2);
+  for (int i = 0; i < length; i += 2) {
+    v8::Local<v8::Integer> token_start = v8::Integer::New(isolate, *(tokens + i));
+    v8::Local<v8::Integer> token_stop = v8::Integer::New(isolate, *(tokens + i + 1));
+    auto item = v8::Object::New(isolate);
+    item->Set(openrasp::NewV8String(isolate, "start"), token_start);
+    item->Set(openrasp::NewV8String(isolate, "stop"), token_stop);
+    item->Set(openrasp::NewV8String(isolate, "text"),
+              openrasp::NewV8String(isolate, input + *(tokens + i),
+                                    size_t(sizeof(char) * (*(tokens + i + 1) - *(tokens + i) + 1))));
+    arr->Set(i / 2, item);
+  }
+  free(tokens);
+  info.GetReturnValue().Set(arr);
+}
+intptr_t Snapshot::external_references[3] = {reinterpret_cast<intptr_t>(log_callback),
+                                             reinterpret_cast<intptr_t>(flex_callback), 0};
 Snapshot::Snapshot(const char* data, size_t raw_size, uint64_t timestamp) {
   this->data = data;
   this->raw_size = raw_size;
   this->timestamp = timestamp;
->>>>>>> b349a4c8
 }
 Snapshot::Snapshot(const std::string& path, uint64_t timestamp) {
   char* buffer = nullptr;
@@ -126,53 +99,6 @@
   stack_limit = stack_limit < current_stack ? stack_limit : sizeof(stack_limit);
   isolate->SetStackLimit(stack_limit);
 #undef DEFAULT_STACK_SIZE_IN_KB
-<<<<<<< HEAD
-    {
-        v8::HandleScope handle_scope(isolate);
-        v8::Local<v8::Context> context = v8::Context::New(isolate);
-        v8::Context::Scope context_scope(context);
-        v8::TryCatch try_catch(isolate);
-        v8::Local<v8::Object> global = context->Global();
-        global->Set(NewV8String(isolate, "global"), global);
-        global->Set(NewV8String(isolate, "window"), global);
-        v8::Local<v8::Object> v8_stdout = v8::Object::New(isolate);
-        v8_stdout->Set(NewV8String(isolate, "write"), v8::Function::New(isolate, log_callback));
-        global->Set(NewV8String(isolate, "stdout"), v8_stdout);
-        global->Set(NewV8String(isolate, "stderr"), v8_stdout);
-        global->Set(NewV8String(isolate, "flex_tokenize"), v8::Function::New(isolate, flex_callback));
-
-        std::vector<PluginFile> internal_js_list = {
-            PluginFile{"console.js", {reinterpret_cast<const char *>(console_js), console_js_len}},
-            PluginFile{"checkpoint.js", {reinterpret_cast<const char *>(checkpoint_js), checkpoint_js_len}},
-            PluginFile{"error.js", {reinterpret_cast<const char *>(error_js), error_js_len}},
-            PluginFile{"context.js", {reinterpret_cast<const char *>(context_js), context_js_len}},
-            PluginFile{"rasp.js", {reinterpret_cast<const char *>(rasp_js), rasp_js_len}},
-        };
-        for (auto &js_src : internal_js_list)
-        {
-            if (isolate->ExecScript(js_src.source, js_src.filename).IsEmpty())
-            {
-                Exception e(isolate, try_catch);
-                plugin_info(isolate, e);
-                // no need to continue
-                return;
-            }
-        }
-        if (isolate->ExecScript(config, "config.js").IsEmpty())
-        {
-            Exception e(isolate, try_catch);
-            plugin_info(isolate, e);
-        }
-        for (auto &plugin_src : plugin_list)
-        {
-            if (isolate->ExecScript("(function(){\n" + plugin_src.source + "\n})()", plugin_src.filename, -1).IsEmpty())
-            {
-                Exception e(isolate, try_catch);
-                plugin_info(isolate, e);
-            }
-        }
-        creator.SetDefaultContext(context);
-=======
   {
     v8::HandleScope handle_scope(isolate);
     v8::Local<v8::Context> context = v8::Context::New(isolate);
@@ -186,15 +112,13 @@
     v8_stdout->Set(NewV8String(isolate, "write"), log);
     global->Set(NewV8String(isolate, "stdout"), v8_stdout);
     global->Set(NewV8String(isolate, "stderr"), v8_stdout);
-
+    global->Set(NewV8String(isolate, "flex_tokenize"), v8::Function::New(isolate, flex_callback));
     // clang-format off
     std::vector<PluginFile> internal_js_list = {
       PluginFile{"console.js", {reinterpret_cast<const char *>(console_js), console_js_len}},
       PluginFile{"checkpoint.js", {reinterpret_cast<const char *>(checkpoint_js), checkpoint_js_len}},
       PluginFile{"error.js", {reinterpret_cast<const char *>(error_js), error_js_len}},
       PluginFile{"context.js", {reinterpret_cast<const char *>(context_js), context_js_len}},
-      PluginFile{"sql_tokenize.js", {reinterpret_cast<const char *>(sql_tokenize_js), sql_tokenize_js_len}},
-      PluginFile{"cmd_tokenize.js", {reinterpret_cast<const char *>(cmd_tokenize_js), cmd_tokenize_js_len}},
       PluginFile{"rasp.js", {reinterpret_cast<const char *>(rasp_js), rasp_js_len}},
     };
     // clang-format on
@@ -209,7 +133,6 @@
     if (isolate->ExecScript(config, "config.js").IsEmpty()) {
       Exception e(isolate, try_catch);
       plugin_info(isolate, e);
->>>>>>> b349a4c8
     }
     for (auto& plugin_src : plugin_list) {
       if (isolate->ExecScript("(function(){\n" + plugin_src.source + "\n})()", plugin_src.filename, -1).IsEmpty()) {
