/*
 * Copyright 2017-2019 Baidu Inc.
 *
 * Licensed under the Apache License, Version 2.0 (the "License");
 * you may not use this file except in compliance with the License.
 * You may obtain a copy of the License at
 *
 *     http://www.apache.org/licenses/LICENSE-2.0
 *
 * Unless required by applicable law or agreed to in writing, software
 * distributed under the License is distributed on an "AS IS" BASIS,
 * WITHOUT WARRANTIES OR CONDITIONS OF ANY KIND, either express or implied.
 * See the License for the specific language governing permissions and
 * limitations under the License.
 */

#include <cstdio>
#include "bundle.h"
#include "flex/flex.h"
#include "gen/builtins.h"

namespace openrasp {
static void log_callback(const v8::FunctionCallbackInfo<v8::Value>& info) {
  Isolate* isolate = reinterpret_cast<Isolate*>(info.GetIsolate());
  for (int i = 0; i < info.Length(); i++) {
    v8::String::Utf8Value message(isolate, info[i]);
    plugin_info(isolate, {*message, static_cast<size_t>(message.length())});
  }
}
static void flex_callback(const v8::FunctionCallbackInfo<v8::Value>& info) {
  v8::Isolate* isolate = info.GetIsolate();
  if (info.Length() < 2 || !info[0]->IsString() || !info[1]->IsString()) {
    return;
  }
  v8::String::Utf8Value str(isolate, info[0]);
  v8::String::Utf8Value lexer_mode(isolate, info[1]);

  char* input = *str;
  int input_len = str.length();

  flex_token_result token_result = flex_lexing(input, input_len, *lexer_mode);

  auto arr = v8::Array::New(isolate, token_result.result_len);
  for (int i = 0; i < token_result.result_len; i++) {
    arr->Set(i, v8::Integer::New(isolate, token_result.result[i]));
  }
  free(token_result.result);
  info.GetReturnValue().Set(arr);
}
void request_callback(const v8::FunctionCallbackInfo<v8::Value>& info);
intptr_t Snapshot::external_references[4] = {
    reinterpret_cast<intptr_t>(log_callback),
    reinterpret_cast<intptr_t>(flex_callback),
    reinterpret_cast<intptr_t>(request_callback),
    0,
};
Snapshot::Snapshot(const char* data, size_t raw_size, uint64_t timestamp) {
  this->data = data;
  this->raw_size = raw_size;
  this->timestamp = timestamp;
}
Snapshot::Snapshot(const std::string& path, uint64_t timestamp) {
  char* buffer = nullptr;
  size_t size;
  std::ifstream file(path, std::ios::in | std::ios::binary);
  if (file) {
    file.seekg(0, std::ios::end);
    size = file.tellg();
    file.seekg(0, std::ios::beg);
    if (size > 0) {
      buffer = new char[size];
      if (!file.read(buffer, size)) {
        delete[] buffer;
        return;
      }
    }
  }
  this->data = buffer;
  this->raw_size = size;
  this->timestamp = timestamp;
}
Snapshot::Snapshot(const std::string& config,
                   const std::vector<PluginFile>& plugin_list,
                   uint64_t timestamp,
                   void* custom_data) {
  v8::SnapshotCreator creator(external_references);
  Isolate* isolate = reinterpret_cast<Isolate*>(creator.GetIsolate());
  IsolateData* data = new IsolateData();
  data->custom_data = custom_data;
  isolate->SetData(data);
#define DEFAULT_STACK_SIZE_IN_KB 1024
  uintptr_t current_stack = reinterpret_cast<uintptr_t>(&current_stack);
  uintptr_t stack_limit = current_stack - (DEFAULT_STACK_SIZE_IN_KB * 1024 / sizeof(uintptr_t));
  stack_limit = stack_limit < current_stack ? stack_limit : sizeof(stack_limit);
  isolate->SetStackLimit(stack_limit);
#undef DEFAULT_STACK_SIZE_IN_KB
  {
    v8::HandleScope handle_scope(isolate);
    v8::Local<v8::Context> context = v8::Context::New(isolate);
    v8::Context::Scope context_scope(context);
    v8::TryCatch try_catch(isolate);
    v8::Local<v8::Object> global = context->Global();
    global->Set(NewV8String(isolate, "global"), global);
    global->Set(NewV8String(isolate, "window"), global);
    v8::Local<v8::Function> log = v8::Function::New(isolate, log_callback);
    v8::Local<v8::Object> v8_stdout = v8::Object::New(isolate);
    v8_stdout->Set(NewV8String(isolate, "write"), log);
    global->Set(NewV8String(isolate, "stdout"), v8_stdout);
    global->Set(NewV8String(isolate, "stderr"), v8_stdout);
    global->Set(NewV8String(isolate, "flex_tokenize"), v8::Function::New(isolate, flex_callback));
<<<<<<< HEAD
    global->Set(NewV8String(isolate, "request"), v8::Function::New(isolate, request_callback));
    if (isolate->ExecScript({reinterpret_cast<const char*>(builtins), builtins_len}, "console.js").IsEmpty()) {
=======
    if (isolate->ExecScript({reinterpret_cast<const char*>(gen_builtins), gen_builtins_len}, "builtins.js").IsEmpty()) {
>>>>>>> cd33e439
      Exception e(isolate, try_catch);
      plugin_info(isolate, e);
      // no need to continue
      return;
    }
    if (isolate->ExecScript(config, "config.js").IsEmpty()) {
      Exception e(isolate, try_catch);
      plugin_info(isolate, e);
    }
    for (auto& plugin_src : plugin_list) {
      if (isolate->ExecScript("(function(){\n" + plugin_src.source + "\n})()", plugin_src.filename, -1).IsEmpty()) {
        Exception e(isolate, try_catch);
        plugin_info(isolate, e);
      }
    }
    creator.SetDefaultContext(context);
  }
  v8::StartupData snapshot = creator.CreateBlob(v8::SnapshotCreator::FunctionCodeHandling::kClear);
  this->data = snapshot.data;
  this->raw_size = snapshot.raw_size;
  this->timestamp = timestamp;
}
Snapshot::~Snapshot() {
  delete[] data;
}
bool Snapshot::Save(const std::string& path) const {
  std::string tmp_path = path + ".tmp";
  std::ofstream file(tmp_path, std::ios::out | std::ios::binary | std::ios::trunc);
  if (file) {
    file.write(data, raw_size);
    file.close();
    if (!static_cast<bool>(file)) {
      return false;
    }
    if (std::rename(tmp_path.c_str(), path.c_str())) {
      return false;
    }
    return true;
  }
  // check errno when return value is false
  return false;
}
}  // namespace openrasp<|MERGE_RESOLUTION|>--- conflicted
+++ resolved
@@ -108,12 +108,8 @@
     global->Set(NewV8String(isolate, "stdout"), v8_stdout);
     global->Set(NewV8String(isolate, "stderr"), v8_stdout);
     global->Set(NewV8String(isolate, "flex_tokenize"), v8::Function::New(isolate, flex_callback));
-<<<<<<< HEAD
     global->Set(NewV8String(isolate, "request"), v8::Function::New(isolate, request_callback));
-    if (isolate->ExecScript({reinterpret_cast<const char*>(builtins), builtins_len}, "console.js").IsEmpty()) {
-=======
     if (isolate->ExecScript({reinterpret_cast<const char*>(gen_builtins), gen_builtins_len}, "builtins.js").IsEmpty()) {
->>>>>>> cd33e439
       Exception e(isolate, try_catch);
       plugin_info(isolate, e);
       // no need to continue
