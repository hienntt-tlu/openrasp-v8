--- conflicted
+++ resolved
@@ -25,14 +25,10 @@
 ContextClass ctx_class;
 bool is_initialized = false;
 Snapshot* snapshot = nullptr;
-<<<<<<< HEAD
-std::mutex snapshot_mtx;
-=======
 std::mutex mtx;
 std::queue<std::weak_ptr<openrasp::Isolate>> PerThreadRuntime::shared_isolate;
 std::mutex PerThreadRuntime::shared_isolate_mtx;
 thread_local PerThreadRuntime per_thread_runtime;
->>>>>>> 35d2ce15
 
 void plugin_log(JNIEnv* env, const std::string& message) {
   auto msg = String2Jstring(env, message);
@@ -82,38 +78,6 @@
   info.GetReturnValue().Set(value);
 }
 
-<<<<<<< HEAD
-Isolate* GetIsolate(JNIEnv* env) {
-  static thread_local IsolatePtr isolate_ptr;
-  Isolate* isolate = isolate_ptr.get();
-  if (snapshot) {
-    if (!isolate || isolate->IsExpired(snapshot->timestamp)) {
-      std::unique_lock<std::mutex> lock = isolate ? std::unique_lock<std::mutex>(snapshot_mtx, std::try_to_lock)
-                                                  : std::unique_lock<std::mutex>(snapshot_mtx);
-      if (lock) {
-        auto duration = std::chrono::system_clock::now().time_since_epoch();
-        auto millis = std::chrono::duration_cast<std::chrono::milliseconds>(duration).count();
-        isolate_ptr.reset();
-        isolate = Isolate::New(snapshot, millis);
-        if (!isolate) {
-          return nullptr;
-        }
-        isolate_ptr.reset(isolate);
-        v8::Isolate::Scope isolate_scope(isolate);
-        v8::HandleScope handle_scope(isolate);
-        isolate->Initialize();
-        isolate->GetData()->request_context_templ.Reset(isolate, CreateRequestContextTemplate(isolate));
-      }
-    }
-  }
-  if (isolate) {
-    isolate->GetData()->custom_data = env;
-  }
-  return isolate;
-}
-
-=======
->>>>>>> 35d2ce15
 std::string Jstring2String(JNIEnv* env, jstring str) {
   auto data = env->GetStringCritical(str, nullptr);
   auto size = env->GetStringLength(str);
@@ -142,12 +106,9 @@
 v8::MaybeLocal<v8::String> Jstring2V8string(JNIEnv* env, jstring jstr) {
   auto data = env->GetStringCritical(jstr, nullptr);
   auto size = env->GetStringLength(jstr);
-<<<<<<< HEAD
   if (data == nullptr) {
     return {};
   }
-=======
->>>>>>> 35d2ce15
   auto rst = v8::String::NewFromTwoByte(v8::Isolate::GetCurrent(), static_cast<const uint16_t*>(data),
                                         v8::NewStringType::kNormal, size);
   env->ReleaseStringCritical(jstr, data);
