--- conflicted
+++ resolved
@@ -86,11 +86,7 @@
     delete blob;
     return false;
   }
-<<<<<<< HEAD
-  std::unique_lock<std::mutex> lock(snapshot_mtx);
-=======
   std::lock_guard<std::mutex> lock(mtx);
->>>>>>> 35d2ce15
   delete snapshot;
   snapshot = blob;
   return true;
@@ -115,17 +111,11 @@
   }
   v8::Locker lock(isolate);
   auto data = isolate->GetData();
-<<<<<<< HEAD
+  data->custom_data = env;
   v8::Isolate::Scope isolate_scope(isolate);
   v8::HandleScope handle_scope(isolate);
   v8::Local<v8::Context> context = data->context.Get(isolate);
   v8::Context::Scope context_scope(context);
-=======
-  data->custom_data = env;
-  v8::Isolate::Scope isolate_scope(isolate);
-  v8::HandleScope handle_scope(isolate);
-  v8::Local<v8::Context> context = isolate->GetCurrentContext();
->>>>>>> 35d2ce15
   v8::Local<v8::String> request_type;
   v8::Local<v8::Object> request_params;
   v8::Local<v8::Object> request_context;
@@ -155,19 +145,11 @@
     request_params->SetLazyDataProperty(context, NewV8Key(isolate, "stack", 5), GetStack).IsJust();
   }
 
-<<<<<<< HEAD
-  if (jnew_request || data->request_context.Get(isolate).IsEmpty()) {
+  request_context = per_thread_runtime.request_context.Get(isolate);
+  if (jnew_request || request_context.IsEmpty()) {
     request_context =
         data->request_context_templ.Get(isolate)->NewInstance(context).FromMaybe(v8::Object::New(isolate));
-    data->request_context.Reset(isolate, request_context);
-  } else {
-    request_context = data->request_context.Get(isolate);
-=======
-  request_context = per_thread_runtime.request_context.Get(isolate);
-  if (jnew_request || request_context.IsEmpty()) {
-    request_context = data->request_context_templ.Get(isolate)->NewInstance();
     per_thread_runtime.request_context.Reset(isolate, request_context);
->>>>>>> 35d2ce15
   }
   request_context->SetInternalField(0, v8::External::New(isolate, jcontext));
 
@@ -217,17 +199,11 @@
   }
   v8::Locker lock(isolate);
   auto data = isolate->GetData();
-<<<<<<< HEAD
+  data->custom_data = env;
   v8::Isolate::Scope isolate_scope(isolate);
   v8::HandleScope handle_scope(isolate);
   v8::Local<v8::Context> v8_context = data->context.Get(isolate);
   v8::Context::Scope context_scope(v8_context);
-=======
-  data->custom_data = env;
-  v8::Isolate::Scope isolate_scope(isolate);
-  v8::HandleScope handle_scope(isolate);
-  v8::Local<v8::Context> context = isolate->GetCurrentContext();
->>>>>>> 35d2ce15
   v8::TryCatch try_catch(isolate);
   std::string source = Jstring2String(env, jsource);
   std::string filename = Jstring2String(env, jfilename);
