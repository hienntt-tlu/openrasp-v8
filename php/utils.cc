#include "header.h"

using namespace openrasp;

bool ExtractBuildinAction(Isolate* isolate, std::map<std::string, std::string>& buildin_action_map) {
  v8::HandleScope handle_scope(isolate);
  // clang-format off
  auto rst = isolate->ExecScript(R"(
    Object.keys(RASP.algorithmConfig || {})
      .filter(key => typeof key === 'string' && typeof RASP.algorithmConfig[key] === 'object' && typeof RASP.algorithmConfig[key].action === 'string')
      .map(key => [key, RASP.algorithmConfig[key].action])
  )", "extract-buildin-action");
  // clang-format on
  if (rst.IsEmpty() || !rst.ToLocalChecked()->IsArray()) {
    return false;
  }
  auto arr = rst.ToLocalChecked().As<v8::Array>();
  auto len = arr->Length();
  for (size_t i = 0; i < len; i++) {
    v8::HandleScope handle_scope(isolate);
    auto item = arr->Get(i).As<v8::Array>();
    v8::String::Utf8Value key(isolate, item.As<v8::Array>()->Get(0));
    v8::String::Utf8Value value(isolate, item.As<v8::Array>()->Get(1));
    auto iter = buildin_action_map.find({*key, static_cast<size_t>(key.length())});
    if (iter != buildin_action_map.end()) {
      iter->second = std::string(*value, value.length());
    }
<<<<<<< HEAD
    auto arr = rst.ToLocalChecked().As<v8::Array>();
    auto len = arr->Length();
    for (size_t i = 0; i < len; i++)
    {
        v8::HandleScope handle_scope(isolate);
        auto item = arr->Get(i).As<v8::Array>();
        v8::String::Utf8Value key(isolate, item.As<v8::Array>()->Get(0));
        v8::String::Utf8Value value(isolate, item.As<v8::Array>()->Get(1));
        auto iter = buildin_action_map.find({*key, static_cast<size_t>(key.length())});
        if (iter != buildin_action_map.end())
        {
            iter->second = std::string(*value, static_cast<size_t>(value.length()));
        }
    }
    return true;
=======
  }
  return true;
>>>>>>> b349a4c8
}

bool ExtractCallableBlacklist(Isolate* isolate, std::vector<std::string>& callable_blacklist) {
  v8::HandleScope handle_scope(isolate);
  auto context = isolate->GetCurrentContext();
  // clang-format off
  auto rst = isolate->ExecScript(R"(
      (function () {
          let blacklist
          try {
              blacklist = RASP.algorithmConfig.webshell_callable.functions
          } finally {
              if (!Array.isArray(blacklist)) {
                  blacklist = ["system", "exec", "passthru", "proc_open", "shell_exec", "popen", "pcntl_exec", "assert"]
              }
              return blacklist.filter(item => typeof item === 'string')
          }
      })()
  )", "extract-callable-blacklist");
  // clang-format on
  if (rst.IsEmpty() || !rst.ToLocalChecked()->IsArray()) {
    return false;
  }
  callable_blacklist.clear();
  auto arr = rst.ToLocalChecked().As<v8::Array>();
  auto len = arr->Length();
  for (size_t i = 0; i < len; i++) {
    v8::HandleScope handle_scope(isolate);
    auto item = arr->Get(i);
    v8::String::Utf8Value value(isolate, item);
    callable_blacklist.emplace_back(*value, static_cast<size_t>(value.length()));
  }
  return true;
}

bool ExtractXSSConfig(Isolate* isolate, std::string& filter_regex, int64_t& min_length, int64_t& max_detection_num) {
  v8::HandleScope handle_scope(isolate);
  // clang-format off
  auto rst = isolate->ExecScript(R"(
      (function () {
          let filter_regex = "<![\\-\\[A-Za-z]|<([A-Za-z]{1,12})[\\/ >]"
          let min_length = 15
          let max_detection_num = 10
          try {
              let xss_userinput = RASP.algorithmConfig.xss_userinput
              if (typeof xss_userinput.filter_regex === 'string') {
                  filter_regex = xss_userinput.filter_regex
              }
              if (Number.isInteger(xss_userinput.min_length)) {
                  min_length = xss_userinput.min_length
              }
              if (Number.isInteger(xss_userinput.max_detection_num)) {
                  max_detection_num = xss_userinput.max_detection_num
              }
          } finally {
              return [filter_regex, min_length, max_detection_num]
          }
      })()
  )", "extract-xss-config");
  // clang-format on
  if (rst.IsEmpty() || !rst.ToLocalChecked()->IsArray()) {
    return false;
  }
  auto arr = rst.ToLocalChecked().As<v8::Array>();
  auto context = isolate->GetCurrentContext();
  v8::String::Utf8Value value(isolate, arr->Get(0));
  filter_regex = std::string(*value, static_cast<size_t>(value.length()));
  min_length = arr->Get(1)->IntegerValue(context).ToChecked();
  max_detection_num = arr->Get(2)->IntegerValue(context).ToChecked();
  return true;
}<|MERGE_RESOLUTION|>--- conflicted
+++ resolved
@@ -25,26 +25,8 @@
     if (iter != buildin_action_map.end()) {
       iter->second = std::string(*value, value.length());
     }
-<<<<<<< HEAD
-    auto arr = rst.ToLocalChecked().As<v8::Array>();
-    auto len = arr->Length();
-    for (size_t i = 0; i < len; i++)
-    {
-        v8::HandleScope handle_scope(isolate);
-        auto item = arr->Get(i).As<v8::Array>();
-        v8::String::Utf8Value key(isolate, item.As<v8::Array>()->Get(0));
-        v8::String::Utf8Value value(isolate, item.As<v8::Array>()->Get(1));
-        auto iter = buildin_action_map.find({*key, static_cast<size_t>(key.length())});
-        if (iter != buildin_action_map.end())
-        {
-            iter->second = std::string(*value, static_cast<size_t>(value.length()));
-        }
-    }
-    return true;
-=======
   }
   return true;
->>>>>>> b349a4c8
 }
 
 bool ExtractCallableBlacklist(Isolate* isolate, std::vector<std::string>& callable_blacklist) {
